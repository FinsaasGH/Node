[package]
name = "multinode_integration_tests"
<<<<<<< HEAD
version = "1.0.0-rc.4"
authors = ["Substratum Developer <substratum@substratum.net>"]
=======
version = "1.0.0-rc.3"
authors = ["Substratum Developer <substratum@substratum.net>", "MASQ"]
>>>>>>> 129e426a
license = "GPL-3.0-only"
copyright = "Copyright (c) 2017-2019, Substratum LLC (https://substratum.net) and/or its affiliates. All rights reserved."
description = ""
edition = "2018"
workspace = "../node"

[dependencies]
base64 = "0.10.1"
ethereum-types = "0.6.0"
ethsign-crypto = "0.1.0"
futures = "0.1.28"
itertools = "0.8.0"
pretty-hex = "0.1.0"
primitive-types = {version = "0.5.0", default-features = false, features = ["default", "rlp", "serde"] }
regex = "1.2.1"
rusqlite = {version = "0.20.0", features = ["bundled"]}
rustc-hex = "2.0.1"
serde = "1.0.99"
serde_derive = "1.0.99"
serde_cbor = "0.10.1"
sha1 = "0.6.0"
tiny-bip39 = "0.6.2"
tiny-hderive = "0.2.1"
native-tls = "0.2.3"
node = { path = "../node", features = [ "expose_test_privates" ] }
uint = "0.8.1"
web3 = {version = "0.8.0", default-features = false, features = ["http", "tls"]}

[lib]
name = "multinode_integration_tests_lib"
path = "src/lib.rs"

[[bin]]
name = "mock_node"
path = "src/main.rs"

[dev-dependencies]
reqwest = "0.9.19"<|MERGE_RESOLUTION|>--- conflicted
+++ resolved
@@ -1,12 +1,7 @@
 [package]
 name = "multinode_integration_tests"
-<<<<<<< HEAD
 version = "1.0.0-rc.4"
-authors = ["Substratum Developer <substratum@substratum.net>"]
-=======
-version = "1.0.0-rc.3"
 authors = ["Substratum Developer <substratum@substratum.net>", "MASQ"]
->>>>>>> 129e426a
 license = "GPL-3.0-only"
 copyright = "Copyright (c) 2017-2019, Substratum LLC (https://substratum.net) and/or its affiliates. All rights reserved."
 description = ""
