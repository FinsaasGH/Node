--- conflicted
+++ resolved
@@ -121,13 +121,6 @@
     }
 }
 
-<<<<<<< HEAD
-    use crate::apps::app_node;
-    use crate::blockchain::bip32::{Bip32ECKeyPair, Bip32ECKeyPairToolsWrapperReal};
-    use crate::bootstrapper::PortConfiguration;
-    use crate::db_config::persistent_configuration::{
-        PersistentConfigError, PersistentConfiguration,
-=======
 pub fn server_initializer_collected_params<'a>(
     dirs_wrapper: &dyn DirsWrapper,
     args: &[String],
@@ -137,7 +130,6 @@
     let config_file_vcl = match ConfigFileVcl::new(&config_file_path, user_specified) {
         Ok(cfv) => Box::new(cfv),
         Err(e) => return Err(ConfiguratorError::required("config-file", &e.to_string())),
->>>>>>> 8c56f6f2
     };
     let multi_config = make_new_multi_config(
         &app,
@@ -635,36 +627,14 @@
         Ok(None) => Ok(None),
         Ok(Some(derivation_path)) => match persistent_config.mnemonic_seed(db_password) {
             Ok(None) => Ok(None),
-<<<<<<< HEAD
-            Ok(Some(derivation_path)) => match persistent_config.mnemonic_seed(db_password) {
-                Ok(None) => Ok(None),
-                Ok(Some(mnemonic_seed)) => {
-                    let keypair = Bip32ECKeyPair::from_raw(
-                        mnemonic_seed.as_ref(),
-                        &derivation_path,
-                        Bip32ECKeyPairToolsWrapperReal,
-                    )
-=======
             Ok(Some(mnemonic_seed)) => {
                 let keypair = Bip32ECKeyPair::from_raw(mnemonic_seed.as_ref(), &derivation_path)
->>>>>>> 8c56f6f2
                     .unwrap_or_else(|_| {
                         panic!(
                             "Error making keypair from mnemonic seed and derivation path {}",
                             derivation_path
                         )
                     });
-<<<<<<< HEAD
-                    Ok(Some(Wallet::from(keypair)))
-                }
-                Err(e) => match e {
-                    PersistentConfigError::PasswordError => Err(ConfiguratorError::required(
-                        "db-password",
-                        "Incorrect password for retrieving mnemonic seed",
-                    )),
-                    e => panic!("{:?}", e),
-                },
-=======
                 Ok(Some(Wallet::from(keypair)))
             }
             Err(e) => match e {
@@ -673,7 +643,6 @@
                     "Incorrect password for retrieving mnemonic seed",
                 )),
                 e => panic!("{:?}", e),
->>>>>>> 8c56f6f2
             },
         },
         Err(e) => Err(e.into_configurator_error("consuming-private-key")),
@@ -1030,58 +999,6 @@
         )
     }
 
-<<<<<<< HEAD
-#[cfg(test)]
-mod tests {
-    use super::*;
-    use crate::apps::app_node;
-    use crate::blockchain::bip32::{Bip32ECKeyPair, Bip32ECKeyPairToolsWrapperReal};
-    use crate::bootstrapper::RealUser;
-    use crate::database::db_initializer::{DbInitializer, DbInitializerReal};
-    use crate::db_config::config_dao::{ConfigDao, ConfigDaoReal};
-    use crate::db_config::persistent_configuration::PersistentConfigError::NotPresent;
-    use crate::db_config::persistent_configuration::{
-        PersistentConfigError, PersistentConfigurationReal,
-    };
-    use crate::node_configurator::node_configurator_standard::standard::server_initializer_collected_params;
-    use crate::node_configurator::DirsWrapperReal;
-    use crate::node_test_utils::DirsWrapperMock;
-    use crate::sub_lib::accountant::DEFAULT_EARNING_WALLET;
-    use crate::sub_lib::cryptde::{CryptDE, PlainData, PublicKey};
-    use crate::sub_lib::cryptde_null::CryptDENull;
-    use crate::sub_lib::cryptde_real::CryptDEReal;
-    use crate::sub_lib::neighborhood::{
-        NeighborhoodConfig, NeighborhoodMode, NodeDescriptor, DEFAULT_RATE_PACK,
-    };
-    use crate::sub_lib::node_addr::NodeAddr;
-    use crate::sub_lib::utils::make_new_test_multi_config;
-    use crate::sub_lib::wallet::Wallet;
-    use crate::test_utils::persistent_configuration_mock::PersistentConfigurationMock;
-    use crate::test_utils::pure_test_utils;
-    use crate::test_utils::pure_test_utils::{
-        make_default_persistent_configuration, make_pre_populated_mocked_directory_wrapper,
-        make_simplified_multi_config,
-    };
-    use crate::test_utils::{assert_string_contains, main_cryptde, ArgsBuilder};
-    use masq_lib::blockchains::chains::Chain;
-    use masq_lib::constants::{DEFAULT_CHAIN, DEFAULT_GAS_PRICE, DEFAULT_UI_PORT};
-    use masq_lib::multi_config::{
-        CommandLineVcl, ConfigFileVcl, NameValueVclArg, VclArg, VirtualCommandLine,
-    };
-    use masq_lib::shared_schema::{ConfiguratorError, ParamError};
-    use masq_lib::test_utils::environment_guard::{ClapGuard, EnvironmentGuard};
-    use masq_lib::test_utils::fake_stream_holder::ByteArrayWriter;
-    use masq_lib::test_utils::utils::{ensure_node_home_directory_exists, TEST_DEFAULT_CHAIN};
-    use masq_lib::utils::{running_test, SliceToVec};
-    use rustc_hex::FromHex;
-    use std::fs::File;
-    use std::io::Write;
-    use std::net::IpAddr;
-    use std::net::SocketAddr;
-    use std::path::PathBuf;
-    use std::str::FromStr;
-    use std::sync::{Arc, Mutex};
-=======
     #[test]
     fn set_db_password_at_first_mention_handles_password_check_error() {
         let check_password_params_arc = Arc::new(Mutex::new(vec![]));
@@ -1119,7 +1036,6 @@
             vec![(None, "password".to_string())]
         )
     }
->>>>>>> 8c56f6f2
 
     fn make_default_cli_params() -> ArgsBuilder {
         ArgsBuilder::new().param("--ip", "1.2.3.4")
@@ -2244,12 +2160,7 @@
 
         let mnemonic_seed = make_mnemonic_seed(mnemonic_seed_prefix);
         let expected_consuming_wallet = Wallet::from(
-            Bip32ECKeyPair::from_raw(
-                mnemonic_seed.as_ref(),
-                "m/44'/60'/1'/2/3",
-                Bip32ECKeyPairToolsWrapperReal,
-            )
-            .unwrap(),
+            Bip32ECKeyPair::from_raw(mnemonic_seed.as_ref(), "m/44'/60'/1'/2/3").unwrap(),
         );
         assert_eq!(config.consuming_wallet, Some(expected_consuming_wallet));
         assert_eq!(
