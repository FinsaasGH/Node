// Copyright (c) 2019-2021, MASQ (https://masq.ai) and/or its affiliates. All rights reserved.

use crate::blockchain::blockchain_interface::{
    ETH_MAINNET_CONTRACT_ADDRESS, MULTINODE_TESTNET_CONTRACT_ADDRESS,
    MUMBAI_TESTNET_CONTRACT_ADDRESS, POLYGON_MAINNET_CONTRACT_ADDRESS,
    ROPSTEN_TESTNET_CONTRACT_ADDRESS,
};
use itertools::Itertools;
use masq_lib::constants::{
    DEV_CHAIN_IDENTIFIER, ETH_MAINNET_CONTRACT_CREATION_BLOCK, ETH_MAINNET_IDENTIFIER,
    ETH_ROPSTEN_IDENTIFIER, MULTINODE_TESTNET_CONTRACT_CREATION_BLOCK,
    MUMBAI_TESTNET_CONTRACT_CREATION_BLOCK, POLYGON_MAINNET_CONTRACT_CREATION_BLOCK,
    POLY_MAINNET_IDENTIFIER, POLY_MUMBAI_IDENTIFIER,
    ROPSTEN_TESTNET_CONTRACT_CREATION_BLOCK,
};
use serde_derive::{Deserialize, Serialize};
use std::fmt::Debug;
use web3::types::Address;
pub const DEFAULT_CHAIN: Chain = Chain::EthMainnet;

pub const CENTRAL_DELIMITER: char = '@';
pub const CHAIN_IDENTIFIER_DELIMITER: char = ':';

//chains are ordered by their significance for the community of users (the order reflects in some error or help messages)
pub const CHAINS: [BlockchainRecord; 5] = [
    BlockchainRecord {
        literal_chain_id: Chain::PolyMainnet,
        num_chain_id: 137,
        plain_text_name: "poly-mainnet",
        directory_by_platform: "poly",
        chain_identifier: POLY_MAINNET_IDENTIFIER,
        contract: POLYGON_MAINNET_CONTRACT_ADDRESS,
        contract_creation_block: POLYGON_MAINNET_CONTRACT_CREATION_BLOCK,
    },
    BlockchainRecord {
        literal_chain_id: Chain::EthMainnet,
        num_chain_id: 1,
        plain_text_name: "eth-mainnet",
        directory_by_platform: "eth",
        chain_identifier: ETH_MAINNET_IDENTIFIER,
        contract: ETH_MAINNET_CONTRACT_ADDRESS,
        contract_creation_block: ETH_MAINNET_CONTRACT_CREATION_BLOCK,
    },
    BlockchainRecord {
        literal_chain_id: Chain::PolyMumbai,
        num_chain_id: 80001,
        plain_text_name: "mumbai",
        directory_by_platform: "poly",
        chain_identifier: POLY_MUMBAI_IDENTIFIER,
        contract: MUMBAI_TESTNET_CONTRACT_ADDRESS,
        contract_creation_block: MUMBAI_TESTNET_CONTRACT_CREATION_BLOCK,
    },
    BlockchainRecord {
        literal_chain_id: Chain::EthRopsten,
        num_chain_id: 3,
        plain_text_name: "ropsten",
        directory_by_platform: "eth",
        chain_identifier: ETH_ROPSTEN_IDENTIFIER,
        contract: ROPSTEN_TESTNET_CONTRACT_ADDRESS,
        contract_creation_block: ROPSTEN_TESTNET_CONTRACT_CREATION_BLOCK,
    },
    BlockchainRecord {
<<<<<<< HEAD
        literal_chain_id: Chain::EthRinkeby,
        num_chain_id: 4,
        plain_text_name: "rinkeby",
        directory_by_platform: "eth",
        chain_identifier: ETH_RINKEBY_IDENTIFIER,
        contract: RINKEBY_TESTNET_CONTRACT_ADDRESS,
        contract_creation_block: RINKEBY_TESTNET_CONTRACT_CREATION_BLOCK,
=======
        literal_chain_id: Chain::Dev,
        num_chain_id: 2,
        plain_text_name: "dev",
        directory_by_platform: "dev",
        chain_identifier: DEV_CHAIN_IDENTIFIER,
        contract: MULTINODE_TESTNET_CONTRACT_ADDRESS,
        contract_creation_block: MULTINODE_TESTNET_CONTRACT_CREATION_BLOCK,
>>>>>>> 971b6e36
    },
];

#[derive(Debug, PartialEq)]
pub struct BlockchainRecord {
    pub literal_chain_id: Chain,
    pub num_chain_id: u64,
    pub plain_text_name: &'static str,
    pub directory_by_platform: &'static str,
    pub chain_identifier: &'static str,
    pub contract: Address,
    pub contract_creation_block: u64,
}

#[derive(Clone, Copy, Debug, Eq, Hash, PartialEq, Serialize, Deserialize)]
pub enum Chain {
    EthMainnet,
    EthRopsten,
    PolyMainnet,
    PolyMumbai,
    Dev,
}

impl From<&str> for Chain {
    fn from(str: &str) -> Self {
        match str {
            "poly-mainnet" => Chain::PolyMainnet,
            "eth-mainnet" => Chain::EthMainnet,
            "mumbai" => Chain::PolyMumbai,
            "ropsten" => Chain::EthRopsten,
            "dev" => Chain::Dev,
            _ => DEFAULT_CHAIN,
        }
    }
}

impl Chain {
    pub fn record(&self) -> &BlockchainRecord {
        CHAINS
            .iter()
            .find(|b| &b.literal_chain_id == self)
            .unwrap_or_else(|| panic!("BlockchainRecord for '{:?}' doesn't exist", self))
        //untested panic - but works as expect()
    }
    pub fn from_id(id: u64) -> Chain {
        match id {
            1 => Self::EthMainnet,
            2 => Self::Dev,
            3 => Self::EthRopsten,
            137 => Self::PolyMainnet,
            80001 => Self::PolyMumbai,
            x => panic!("Undefined num id '{}' for ChainRecords", x),
        }
    }
}

<<<<<<< HEAD
impl From<&str> for Chain {
    fn from(str: &str) -> Self {
        match str {
            "eth-mainnet" => Chain::EthMainnet,
            "ropsten" => Chain::EthRopsten,
            "rinkeby" => Chain::EthRinkeby,
            "dev" => Chain::Dev,
            _ => DEFAULT_CHAIN,
        }
    }
}

=======
>>>>>>> 971b6e36
pub fn chain_from_chain_identifier_opt(identifier: &str) -> Option<Chain> {
    return_record_opt_standard_impl(Box::new(|b: &&BlockchainRecord| {
        b.chain_identifier == identifier
    }))
    .map(|record| record.literal_chain_id)
}

fn return_record_opt_standard_impl<'a, F>(closure: Box<F>) -> Option<&'a BlockchainRecord>
where
    F: FnMut(&&BlockchainRecord) -> bool,
{
    return_record_opt_body(closure, &CHAINS)
}

fn return_record_opt_body<F>(
    closure: Box<F>,
    collection_of_chains: &[BlockchainRecord],
) -> Option<&BlockchainRecord>
where
    F: FnMut(&&BlockchainRecord) -> bool,
{
    let mut filtered = collection_of_chains.iter().filter(closure).collect_vec();
    filtered.pop().map(|first| {
        if filtered.pop() != None {
            panic!("Not unique identifier used to query a BlockchainRecord")
        } else {
            first
        }
    })
}

#[cfg(test)]
mod tests {
    use super::*;
    use crate::blockchain::blockchain_interface::{
        MUMBAI_TESTNET_CONTRACT_ADDRESS, POLYGON_MAINNET_CONTRACT_ADDRESS,
    };
    use masq_lib::constants::{
        MUMBAI_TESTNET_CONTRACT_CREATION_BLOCK, POLYGON_MAINNET_CONTRACT_CREATION_BLOCK,
    };
    use std::panic::catch_unwind;

    #[test]
    fn record_returns_correct_blockchain_record() {
        let test_array = [
            assert_returns_correct_record(Chain::EthMainnet, 1),
            assert_returns_correct_record(Chain::Dev, 2),
            assert_returns_correct_record(Chain::EthRopsten, 3),
            assert_returns_correct_record(Chain::PolyMainnet, 137),
            assert_returns_correct_record(Chain::PolyMumbai, 80001),
        ];
        assert_if_exhaustive(&test_array)
    }

    fn assert_returns_correct_record(chain: Chain, expected_id: u64) -> Chain {
        assert_eq!(chain.record().num_chain_id, expected_id);
        chain
    }

    #[test]
    fn from_id_works() {
        let test_array = [
            assert_from_id(1, Chain::EthMainnet),
            assert_from_id(2, Chain::Dev),
            assert_from_id(3, Chain::EthRopsten),
            assert_from_id(137, Chain::PolyMainnet),
            assert_from_id(80001, Chain::PolyMumbai),
        ];
        assert_if_exhaustive(&test_array)
    }

    fn assert_from_id(id: u64, chain: Chain) -> Chain {
        assert_eq!(Chain::from_id(id), chain);
        chain
    }

    #[test]
    fn from_id_panics_on_undefined_ids() {
        let index = (1u64..)
            .find(|num| {
                find_record_opt(&|record: &&BlockchainRecord| record.num_chain_id == *num).is_none()
            })
            .unwrap();
        let caught_panic = catch_unwind(|| {
            Chain::from_id(index);
        })
        .unwrap_err();
        let caught_panic = caught_panic.downcast_ref::<String>().unwrap();
        let expected_panic = format!("Undefined num id '{}' for ChainRecords", index);
        assert_eq!(caught_panic, &expected_panic)
    }

    #[test]
    fn from_str_works() {
        let test_array = [
            assert_from_str(Chain::PolyMainnet),
            assert_from_str(Chain::PolyMumbai),
            assert_from_str(Chain::EthMainnet),
            assert_from_str(Chain::EthRopsten),
            assert_from_str(Chain::Dev),
        ];
        assert_if_exhaustive(&test_array)
    }

    fn assert_from_str(chain: Chain) -> Chain {
        assert_eq!(Chain::from(chain.record().plain_text_name), chain);
        chain
    }

    #[test]
    fn undefined_string_for_chain_type_is_dispatched_to_default_chain() {
        assert_eq!(Chain::from("bitcoin"), DEFAULT_CHAIN)
    }

    #[test]
    #[should_panic(expected = "Not unique identifier used to query a BlockchainRecord")]
    fn return_record_opt_panics_if_more_records_meet_the_condition_from_the_closure() {
        let searched_name = "BruhBruh";
        let mut record_one = make_defaulted_blockchain_record();
        record_one.plain_text_name = searched_name;
        let mut record_two = make_defaulted_blockchain_record();
        record_two.plain_text_name = "Jooodooo";
        let mut record_three = make_defaulted_blockchain_record();
        record_three.plain_text_name = searched_name;
        let collection = [record_one, record_two, record_three];

        let _ = return_record_opt_body(
            Box::new(|b: &&BlockchainRecord| b.plain_text_name == searched_name),
            &collection,
        );
    }

    #[test]
    fn return_record_opt_standard_impl_uses_the_right_collection_of_chains() {
        CHAINS.iter().for_each(|record| {
            assert_eq!(
                record,
                return_record_opt_standard_impl(Box::new(
                    |b: &&BlockchainRecord| b.num_chain_id == record.num_chain_id
                ))
                .unwrap()
            )
        });
    }

    #[test]
    fn chains_are_ordered_by_their_significance_for_users() {
        let test_array = [
            assert_chain_significance(0, Chain::PolyMainnet),
            assert_chain_significance(1, Chain::EthMainnet),
            assert_chain_significance(2, Chain::PolyMumbai),
            assert_chain_significance(3, Chain::EthRopsten),
            assert_chain_significance(4, Chain::Dev),
        ];
        assert_if_exhaustive(&test_array)
    }

    fn assert_chain_significance(idx: usize, chain: Chain) -> Chain {
        assert_eq!(CHAINS[idx].literal_chain_id, chain,"Error at index {}",idx);
        chain
    }

    #[test]
    fn eth_mainnet_record_is_properly_declared() {
        let examined_chain = Chain::EthMainnet;
        let chain_record = return_examined(examined_chain);
        assert_eq!(
            chain_record,
            &BlockchainRecord {
                num_chain_id: 1,
                literal_chain_id: examined_chain,
                plain_text_name: "eth-mainnet",
                directory_by_platform: "eth",
                chain_identifier: "eth-mainnet",
                contract: ETH_MAINNET_CONTRACT_ADDRESS,
                contract_creation_block: ETH_MAINNET_CONTRACT_CREATION_BLOCK,
            }
        )
    }

    #[test]
    fn multinode_testnet_chain_record_is_properly_declared() {
        let examined_chain = Chain::Dev;
        let chain_record = return_examined(examined_chain);
        assert_eq!(
            chain_record,
            &BlockchainRecord {
                num_chain_id: 2,
                literal_chain_id: examined_chain,
                plain_text_name: "dev",
                directory_by_platform: "dev",
                chain_identifier: "dev",
                contract: MULTINODE_TESTNET_CONTRACT_ADDRESS,
                contract_creation_block: 0
            }
        )
    }

    #[test]
    fn ropsten_record_is_properly_declared() {
        let examined_chain = Chain::EthRopsten;
        let chain_record = return_examined(examined_chain);
        assert_eq!(
            chain_record,
            &BlockchainRecord {
                num_chain_id: 3,
                literal_chain_id: examined_chain,
                plain_text_name: "ropsten",
                directory_by_platform: "eth",
                chain_identifier: "eth-ropsten",
                contract: ROPSTEN_TESTNET_CONTRACT_ADDRESS,
                contract_creation_block: ROPSTEN_TESTNET_CONTRACT_CREATION_BLOCK,
            }
        )
    }

    #[test]
    fn polygon_mainnet_record_is_properly_declared() {
        let examined_chain = Chain::PolyMainnet;
        let chain_record = return_examined(examined_chain);
        assert_eq!(
            chain_record,
            &BlockchainRecord {
                num_chain_id: 137,
                literal_chain_id: examined_chain,
                plain_text_name: "poly-mainnet",
                directory_by_platform: "poly",
                chain_identifier: "poly-mainnet",
                contract: POLYGON_MAINNET_CONTRACT_ADDRESS,
                contract_creation_block: POLYGON_MAINNET_CONTRACT_CREATION_BLOCK
            }
        )
    }

    #[test]
    fn mumbai_record_is_properly_declared() {
        let examined_chain = Chain::PolyMumbai;
        let chain_record = return_examined(examined_chain);
        assert_eq!(
            chain_record,
            &BlockchainRecord {
                num_chain_id: 80001,
                literal_chain_id: examined_chain,
                plain_text_name: "mumbai",
                directory_by_platform: "poly",
                chain_identifier: "poly-mumbai",
                contract: MUMBAI_TESTNET_CONTRACT_ADDRESS,
                contract_creation_block: MUMBAI_TESTNET_CONTRACT_CREATION_BLOCK
            }
        )
    }

    fn return_examined<'a>(chain: Chain) -> &'a BlockchainRecord {
        find_record_opt(&|blockchain_record| blockchain_record.literal_chain_id == chain).unwrap()
    }

    #[test]
    fn chain_from_chain_identifier_opt_works() {
        let test_array = [
            assert_chain_from_chain_identifier_opt("eth-mainnet", Some(Chain::EthMainnet)),
            assert_chain_from_chain_identifier_opt("eth-ropsten", Some(Chain::EthRopsten)),
            assert_chain_from_chain_identifier_opt("dev", Some(Chain::Dev)),
            assert_chain_from_chain_identifier_opt("poly-mainnet", Some(Chain::PolyMainnet)),
            assert_chain_from_chain_identifier_opt("poly-mumbai", Some(Chain::PolyMumbai)),
        ];
        assert_eq!(
            test_array.len(),
            CHAINS.len(),
            "More chain records than assertions"
        )
    }

    #[test]
    fn chain_from_chain_identifier_returns_none_if_unknown_identifier() {
        assert_chain_from_chain_identifier_opt("bitcoin", None)
    }

    fn assert_chain_from_chain_identifier_opt(
        identifier: &str,
        expected_blockchain: Option<Chain>,
    ) {
        assert_eq!(
            chain_from_chain_identifier_opt(identifier),
            expected_blockchain
        )
    }

    fn find_record_opt(
        closure: &dyn Fn(&&BlockchainRecord) -> bool,
    ) -> Option<&'static BlockchainRecord> {
        CHAINS.iter().find(closure)
    }

    fn assert_if_exhaustive(test_array: &[Chain]) {
        let test_array_length = test_array.len();
        let chains_length = CHAINS.len();
        assert_eq!(
            test_array_length, chains_length,
            "Tested chains in total: {}, defined chains in total: {}",
            test_array_length, chains_length
        );
        let init = (None, None);
        CHAINS.iter().for_each(|chain_record| {
            let found = test_array.iter()
                .fold(init, |so_far, chain| match so_far {
                (Some(chain_found), None) => (Some(chain_found), None),
                (None, _) => match *chain == chain_record.literal_chain_id {
                    true => (Some(chain), None),
                    false => (None, Some(chain)),
                },
                x => panic!("Should not happen!: {:?}", x),
            });
            assert!(
                found.0.is_some(),
                "Assertion for '{:?}' is missing",
                found.1.unwrap()
            )
        })
    }

    fn make_defaulted_blockchain_record() -> BlockchainRecord {
        BlockchainRecord {
            num_chain_id: 0,
            literal_chain_id: Chain::EthMainnet,
            plain_text_name: "",
            directory_by_platform: "",
            chain_identifier: "",
            contract: Default::default(),
            contract_creation_block: 0,
        }
    }
}<|MERGE_RESOLUTION|>--- conflicted
+++ resolved
@@ -60,15 +60,6 @@
         contract_creation_block: ROPSTEN_TESTNET_CONTRACT_CREATION_BLOCK,
     },
     BlockchainRecord {
-<<<<<<< HEAD
-        literal_chain_id: Chain::EthRinkeby,
-        num_chain_id: 4,
-        plain_text_name: "rinkeby",
-        directory_by_platform: "eth",
-        chain_identifier: ETH_RINKEBY_IDENTIFIER,
-        contract: RINKEBY_TESTNET_CONTRACT_ADDRESS,
-        contract_creation_block: RINKEBY_TESTNET_CONTRACT_CREATION_BLOCK,
-=======
         literal_chain_id: Chain::Dev,
         num_chain_id: 2,
         plain_text_name: "dev",
@@ -76,7 +67,6 @@
         chain_identifier: DEV_CHAIN_IDENTIFIER,
         contract: MULTINODE_TESTNET_CONTRACT_ADDRESS,
         contract_creation_block: MULTINODE_TESTNET_CONTRACT_CREATION_BLOCK,
->>>>>>> 971b6e36
     },
 ];
 
@@ -133,21 +123,6 @@
     }
 }
 
-<<<<<<< HEAD
-impl From<&str> for Chain {
-    fn from(str: &str) -> Self {
-        match str {
-            "eth-mainnet" => Chain::EthMainnet,
-            "ropsten" => Chain::EthRopsten,
-            "rinkeby" => Chain::EthRinkeby,
-            "dev" => Chain::Dev,
-            _ => DEFAULT_CHAIN,
-        }
-    }
-}
-
-=======
->>>>>>> 971b6e36
 pub fn chain_from_chain_identifier_opt(identifier: &str) -> Option<Chain> {
     return_record_opt_standard_impl(Box::new(|b: &&BlockchainRecord| {
         b.chain_identifier == identifier
