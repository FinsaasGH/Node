--- conflicted
+++ resolved
@@ -20,14 +20,4 @@
         with:
           ref: ${{ github.event.pull_request.head.sha }}
       - name: testing ls
-<<<<<<< HEAD
-        run: |
-          ls
-          cd node/ci
-          ls
-          cd ../automap
-          ls
-=======
-        run: $CI_DIR
-      
->>>>>>> 7ff69a93
+        run: $CI_DIR