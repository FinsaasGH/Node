name: ci-matrix

on:
  pull_request:
    types: [opened, reopened, synchronize]
    branches:
      - master

jobs:
  build:
    name: Build node
    runs-on: [ubuntu-22.04, windows-2022, macos-12]
    steps:
      - uses: actions/checkout@v3
        with:
          ref: ${{ github.event.pull_request.head.sha }}
      - name: testing ls
        run: |
          ls
          cd node/ci
<<<<<<< HEAD
          ls
=======
          ls
          cd ../automap
          ls
      
>>>>>>> 35661d95
<|MERGE_RESOLUTION|>--- conflicted
+++ resolved
@@ -18,11 +18,6 @@
         run: |
           ls
           cd node/ci
-<<<<<<< HEAD
-          ls
-=======
           ls
           cd ../automap
-          ls
-      
->>>>>>> 35661d95
+          ls