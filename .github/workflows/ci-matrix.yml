--- conflicted
+++ resolved
@@ -20,11 +20,6 @@
         with:
           ref: ${{ github.event.pull_request.head.sha }}
       - name: testing ls
-<<<<<<< HEAD
-        run: $CI_DIR
-=======
         run: |
           echo $CI_DIR
-          echo $GITHUB_WORKSPACE
-      
->>>>>>> e285330a
+          echo $GITHUB_WORKSPACE